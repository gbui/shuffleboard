### Gradle ###
.gradle
build/

<<<<<<< HEAD
# Intellij
.idea/

# Gradle
.gradle/
build/

# Log file
*.log
=======
# Ignore Gradle GUI config
gradle-app.setting
>>>>>>> 4b274bf1

### Intellij ###
.idea/
*.iws
*.iml
*.ipr

### Eclipse ###

.metadata
bin/
tmp/
*.tmp
*.bak
*.swp
*~.nib
local.properties
.settings/
.loadpath
.recommenders

# External tool builders
.externalToolBuilders/

# Locally stored "Eclipse launch configurations"
*.launch

# PyDev specific (Python IDE for Eclipse)
*.pydevproject

# CDT-specific (C/C++ Development Tooling)
.cproject

# Java annotation processor (APT)
.factorypath

# PDT-specific (PHP Development Tools)
.buildpath

# sbteclipse plugin
.target

# Tern plugin
.tern-project

# TeXlipse plugin
.texlipse

# STS (Spring Tool Suite)
.springBeans

# Code Recommenders
.recommenders/

# Scala IDE specific (Scala & Java development for Eclipse)
.cache-main
.scala_dependencies
.worksheet

### Eclipse Patch ###
# Eclipse Core
.project

# JDT-specific (Eclipse Java Development Tools)
.classpath<|MERGE_RESOLUTION|>--- conflicted
+++ resolved
@@ -2,20 +2,8 @@
 .gradle
 build/
 
-<<<<<<< HEAD
-# Intellij
-.idea/
-
-# Gradle
-.gradle/
-build/
-
-# Log file
-*.log
-=======
 # Ignore Gradle GUI config
 gradle-app.setting
->>>>>>> 4b274bf1
 
 ### Intellij ###
 .idea/
